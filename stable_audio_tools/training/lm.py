--- conflicted
+++ resolved
@@ -212,33 +212,24 @@
                 print(f"Generating demo for cfg scale {cfg_scale}")
                 fakes = model.generate_audio(
                     batch_size=self.num_demos,
-<<<<<<< HEAD
                     max_gen_len=demo_length_tokens,
                     conditioning=self.demo_conditioning,
 #                       init_data = demo_reals_tokens,
                     cfg_scale=cfg_scale,
                     temp=1.0,
                     top_p=0.95,
-=======
-                    max_gen_len=demo_length_tokens, 
-                    conditioning=self.demo_conditioning, 
-#                       init_data = demo_reals_tokens,
-                    cfg_scale=cfg_scale,
-                    temp=1.0,
-                    top_p=0.95
->>>>>>> 33fe63eb
                 )
 
                 # Put the demos together
+                fakes = rearrange(fakes, 'b d n -> d (b n)')
                 fakes = fakes.clamp(-1, 1).mul(32767).to(torch.int16).cpu()
 
                 log_dict = {}
-                for i, wav in enumerate(fakes):
-                    filename = f'demo_samples/step-{trainer.global_step-1:08}/{i:04}_cfg-{cfg_scale}.wav'
-                    os.makedirs(os.path.dirname(filename), exist_ok=True)
-                    torchaudio.save(filename, wav, self.sample_rate)
-
-                    log_dict[f'demo_{i:08}_cfg_{cfg_scale}'] = wandb.Audio(filename, self.sample_rate, caption=f'Reconstructed - {i}')
+                filename = f'demo_samples/step-{trainer.global_step-1:08}/stacked_cfg-{cfg_scale}.wav'
+                os.makedirs(os.path.dirname(filename), exist_ok=True)
+                torchaudio.save(filename, fakes, self.sample_rate)
+
+                log_dict[f'demo_stacked_cfg_{cfg_scale}'] = wandb.Audio(filename, self.sample_rate, caption="Reconstructed - stacked")
 
                 log_dict[f'demo_melspec_left_cfg_{cfg_scale}'] = wandb.Image(audio_spectrogram_image(fakes))
 
