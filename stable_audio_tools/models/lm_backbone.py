--- conflicted
+++ resolved
@@ -31,11 +31,7 @@
         self,
         max_seq_len, 
         batch_size,
-<<<<<<< HEAD
         dtype=None,
-=======
-        dtype=None
->>>>>>> 33fe63eb
     ):
         pass
 
@@ -181,9 +177,6 @@
 
         self.inference_params = None
 
-<<<<<<< HEAD
-    def reset_generation_cache(self, max_seq_len, batch_size, dtype=None):
-=======
         self.cuda_stream = None
         self.graph_warmups = 2
         self.cuda_graph = None
@@ -192,24 +185,15 @@
         self.captured_logits = None
 
     def reset_generation_cache(self, max_seq_len, batch_size, dtype=None):
-
->>>>>>> 33fe63eb
         if dtype is None:
             dtype = torch.get_autocast_gpu_dtype() if torch.is_autocast_enabled() else torch.float32
 
         if self.inference_params is None:
-<<<<<<< HEAD
-            self.inference_params = InferenceParams(max_seqlen=-1, max_batch_size=-1)
-
-        if self.inference_params.max_seqlen != max_seq_len or self.inference_params.max_batch_size != batch_size:
-            self.inference_params.key_value_memory_dict = self.model.allocate_inference_cache(batch_size, max_seq_len, dtype=dtype)
-=======
             self.inference_params = InferenceParams(max_seqlen=max_seq_len, max_batch_size=batch_size)
         
         if self.inference_params.max_seqlen != max_seq_len or self.inference_params.max_batch_size != batch_size:
             self.inference_params.key_value_memory_dict = self.model.allocate_inference_cache(batch_size, max_seq_len, dtype=dtype)
             self.cuda_graph_captured = False
->>>>>>> 33fe63eb
 
         self.inference_params.reset(max_seq_len, batch_size)
 
